/*
 * Copyright (c) 2018 Titan Robotics Club (http://www.titanrobotics.com)
 *
 * Permission is hereby granted, free of charge, to any person obtaining a copy
 * of this software and associated documentation files (the "Software"), to deal
 * in the Software without restriction, including without limitation the rights
 * to use, copy, modify, merge, publish, distribute, sublicense, and/or sell
 * copies of the Software, and to permit persons to whom the Software is
 * furnished to do so, subject to the following conditions:
 *
 * The above copyright notice and this permission notice shall be included in all
 * copies or substantial portions of the Software.
 *
 * THE SOFTWARE IS PROVIDED "AS IS", WITHOUT WARRANTY OF ANY KIND, EXPRESS OR
 * IMPLIED, INCLUDING BUT NOT LIMITED TO THE WARRANTIES OF MERCHANTABILITY,
 * FITNESS FOR A PARTICULAR PURPOSE AND NONINFRINGEMENT. IN NO EVENT SHALL THE
 * AUTHORS OR COPYRIGHT HOLDERS BE LIABLE FOR ANY CLAIM, DAMAGES OR OTHER
 * LIABILITY, WHETHER IN AN ACTION OF CONTRACT, TORT OR OTHERWISE, ARISING FROM,
 * OUT OF OR IN CONNECTION WITH THE SOFTWARE OR THE USE OR OTHER DEALINGS IN THE
 * SOFTWARE.
 */

package common;

import ftclib.FtcDcMotor;
import ftclib.FtcDigitalInput;
import trclib.TrcEvent;
import trclib.TrcPidActuator;
import trclib.TrcPidController;

public class Elevator
{
    private FtcDigitalInput upperLimitSwitch;
    private FtcDigitalInput lowerLimitSwitch;
    private FtcDcMotor elevatorMotor;
    private TrcPidController pidController;
    private TrcPidActuator pidElevator;

<<<<<<< HEAD
    public Elevator()
=======
    public Elevator(
            TrcPidController.PidCoefficients pidCoeff, double calPower, double minHeight, double maxHeight,
            double scale, double offset, double tolerance)
>>>>>>> 7495051a
    {
        upperLimitSwitch = new FtcDigitalInput("elevatorUpperLimit");
        lowerLimitSwitch = new FtcDigitalInput("elevatorLowerLimit");
        upperLimitSwitch.setInverted(true);
        lowerLimitSwitch.setInverted(true);

        elevatorMotor = new FtcDcMotor("elevatorMotor", lowerLimitSwitch, upperLimitSwitch);
        elevatorMotor.setBrakeModeEnabled(true);
        elevatorMotor.setOdometryEnabled(true);

<<<<<<< HEAD
        /*
        pidController = new TrcPidController("elevatorPidController",
                new TrcPidController.PidCoefficients(
                        RobotInfo3543.ELEVATOR_KP, RobotInfo3543.ELEVATOR_KI, RobotInfo3543.ELEVATOR_KD),
                RobotInfo3543.ELEVATOR_TOLERANCE, this::getPosition);
        pidElevator = new TrcPidActuator("pidElevator", elevatorMotor, lowerLimitSwitch, pidController,
                RobotInfo3543.ELEVATOR_CAL_POWER, RobotInfo3543.ELEVATOR_MIN_HEIGHT, RobotInfo3543.ELEVATOR_MAX_HEIGHT);
        pidElevator.setPositionScale(RobotInfo3543.ELEVATOR_INCHES_PER_COUNT, RobotInfo3543.ELEVATOR_ZERO_OFFSET);
         */
    }
=======
        pidController = new TrcPidController(
                "elevatorPidController", pidCoeff, tolerance, this::getPosition);
        pidElevator = new TrcPidActuator(
                "pidElevator", elevatorMotor, lowerLimitSwitch, pidController, calPower,
                minHeight, maxHeight);
        pidElevator.setPositionScale(scale, offset);
    }   //Elevator
>>>>>>> 7495051a

    public void zeroCalibrate()
    {
        pidElevator.zeroCalibrate();
    }   //zeroCalibrate

    public void setManualOverride(boolean enabled)
    {
        pidElevator.setManualOverride(enabled);
    }   //setManualOverride

    public void setPower(double power)
    {
        pidElevator.setPower(power);
    }   //setPower

    public void setPosition(double target, TrcEvent event, double timeout)
    {
        pidElevator.setTarget(target, event, timeout);
    }   //setPosition

    public void setPosition(double target)
    {
        pidElevator.setTarget(target, null, 0.0);
    }   //setPosition

    public double getPosition()
    {
        return pidElevator.getPosition();
    }   //getPosition

    public boolean isUpperLimitSwitchActive()
    {
        return upperLimitSwitch.isActive();
    }   //isUpperLimitSwitchActive

    public boolean isLowerLimitSwitchActive()
    {
        return lowerLimitSwitch.isActive();
    }   //isLowerLimitSwitchActive

}   //class Elevator<|MERGE_RESOLUTION|>--- conflicted
+++ resolved
@@ -36,13 +36,9 @@
     private TrcPidController pidController;
     private TrcPidActuator pidElevator;
 
-<<<<<<< HEAD
-    public Elevator()
-=======
     public Elevator(
             TrcPidController.PidCoefficients pidCoeff, double calPower, double minHeight, double maxHeight,
             double scale, double offset, double tolerance)
->>>>>>> 7495051a
     {
         upperLimitSwitch = new FtcDigitalInput("elevatorUpperLimit");
         lowerLimitSwitch = new FtcDigitalInput("elevatorLowerLimit");
@@ -53,18 +49,6 @@
         elevatorMotor.setBrakeModeEnabled(true);
         elevatorMotor.setOdometryEnabled(true);
 
-<<<<<<< HEAD
-        /*
-        pidController = new TrcPidController("elevatorPidController",
-                new TrcPidController.PidCoefficients(
-                        RobotInfo3543.ELEVATOR_KP, RobotInfo3543.ELEVATOR_KI, RobotInfo3543.ELEVATOR_KD),
-                RobotInfo3543.ELEVATOR_TOLERANCE, this::getPosition);
-        pidElevator = new TrcPidActuator("pidElevator", elevatorMotor, lowerLimitSwitch, pidController,
-                RobotInfo3543.ELEVATOR_CAL_POWER, RobotInfo3543.ELEVATOR_MIN_HEIGHT, RobotInfo3543.ELEVATOR_MAX_HEIGHT);
-        pidElevator.setPositionScale(RobotInfo3543.ELEVATOR_INCHES_PER_COUNT, RobotInfo3543.ELEVATOR_ZERO_OFFSET);
-         */
-    }
-=======
         pidController = new TrcPidController(
                 "elevatorPidController", pidCoeff, tolerance, this::getPosition);
         pidElevator = new TrcPidActuator(
@@ -72,7 +56,6 @@
                 minHeight, maxHeight);
         pidElevator.setPositionScale(scale, offset);
     }   //Elevator
->>>>>>> 7495051a
 
     public void zeroCalibrate()
     {
